--- conflicted
+++ resolved
@@ -1,9 +1,5 @@
 [workspace]
 resolver = "2"
-<<<<<<< HEAD
-members = ["p2panda-core", "p2panda-net", "fuzz"]
-=======
-members = ["p2panda-core", "p2panda-store", "fuzz"]
->>>>>>> 7b5da0f9
+members = ["p2panda-core", "p2panda-store", "p2panda-net", "fuzz"]
 
 [workspace.lints.rust]